import setuptools
from distutils.core import setup, Extension
import numpy as np
import pybind11
import glob
import os
import sys


if __name__ == '__main__':
    _conda_prefix = os.getenv('CONDA_PREFIX')
    _conda_prefix_1 = os.getenv('CONDA_PREFIX_1')
    if _conda_prefix is None and _conda_prefix_1 is None:
        raise RuntimeError("CONDA_PREFIX and CONDA_PREFIX_1 not found in env variables")

    conda_prefix = _conda_prefix if _conda_prefix else _conda_prefix_1
    pybind_11_include = [pybind11.get_include()]
    np_include = [np.get_include()]

    if sys.platform in ["win32", "cygwin"]:
        include_dirs = [f'{conda_prefix}/include',
                        f'{conda_prefix}/Library/include']
        
        library_dirs = [f'{conda_prefix}/lib',
                        f'{conda_prefix}/Library/lib',
                        f'{conda_prefix}/bin',
                        f'{conda_prefix}/Library/bin']
    else:
<<<<<<< HEAD
        include_dirs = [f'{conda_prefix}/lib']       
        library_dirs = [f'{conda_prefix}/lib']

    io_module = Extension('pyqstrat_io',
                          sources = ['pyqstrat/cpp/io/' + file for file in ['read_file.cpp', 'csv_reader.cpp']],
                          include_dirs=include_dirs + np_include,
                          library_dirs=library_dirs,
                          libraries=['z', 'zip'],
                          extra_compile_args=['-std=c++11', '-Ofast'])

    opt_cpp_files = glob.glob('pyqstrat/cpp/options/*.cpp')
    options_module = Extension('options',
                               sources=opt_cpp_files,
                               include_dirs=include_dirs + pybind_11_include,
                               library_dirs=library_dirs,
                               libraries=['z', 'hdf5_cpp', 'hdf5'],
                               extra_compile_args=['-std=c++11', '-Ofast'])

    with open('version.txt', 'r') as f:
        version = f.read().strip()

    with open('requirements.txt', 'r') as f:
        requirements = f.read().splitlines()

    with open('README.rst', 'r') as f:
        long_description=f.read()
        
    setup(name='pyqstrat',
          version=version,
          ext_modules = [io_module, options_module],
          author_email='abbasi.sal@gmail.com',
          url='http://github.com/abbass2/pyqstrat/',
          license='BSD',
          python_requires='>=3.7',
          install_requires=requirements,
          description='fast / extensible library for backtesting quantitative strategies',
          long_description=long_description,
          packages=['pyqstrat'],
          include_package_data=True,
          platforms='any',
          classifiers = [
              'Development Status :: 4 - Beta',
              'Natural Language :: English',
              'Intended Audience :: Developers',
              'License :: OSI Approved :: BSD License',
              'Operating System :: OS Independent',
              'Topic :: Software Development :: Libraries :: Python Modules',
              'Topic :: Software Development :: Libraries :: Application Frameworks',
              'Topic :: Office/Business :: Financial :: Investment',
              'Programming Language :: Python :: 3.7',
              'Programming Language :: Python :: 3 :: Only',
          ],
          zip_safe = False)
=======
        library_dirs = [conda_prefix + '/lib']

else:
    print(f'CONDA_PREFIX or CONDA_PREFIX_1 environment variables not found for including and linking to boost header files.')


if sys.platform in ["unix"]:
    extra_link_args.append("-D_GLIBCXX_USE_CXX11_ABI=0")

if sys.platform in ["darwin"]:
    extra_link_args.append("-stdlib=libc++")
    extra_link_args.append("-mmacosx-version-min=10.7")
    link_dirs = ',-rpath,'.join(library_dirs)
    extra_link_args.append(f'-Wl,-rpath,{link_dirs}')

libraries = [
    'zip',
    'hdf5_cpp',
    'hdf5'
]

if sys.platform not in ["win32", "cygwin"]:
    libraries.append('boost_iostreams') # Problems with linking to iostreams in windows with conda and vcpkg 

ext_modules = [
    Extension(
        'pyqstrat.pyqstrat_cpp',
        [
            'pyqstrat/cpp/utils.cpp',
            'pyqstrat/cpp/aggregators.cpp',
            'pyqstrat/cpp/text_file_parsers.cpp',
            'pyqstrat/cpp/tests.cpp',
            'pyqstrat/cpp/text_file_processor.cpp',
            'pyqstrat/cpp/pybind.cpp',
            'pyqstrat/cpp/py_import_call_execute.cpp',
            'pyqstrat/cpp/pybind_options.cpp',
            'pyqstrat/cpp/options.cpp',
            'pyqstrat/cpp/file_reader.cpp',
            'pyqstrat/cpp/zip_reader.cpp',
            'pyqstrat/cpp/hdf5_writer.cpp',
            'pyqstrat/cpp/lets_be_rational/normaldistribution.cpp',
            'pyqstrat/cpp/lets_be_rational/erf_cody.cpp',
            'pyqstrat/cpp/lets_be_rational/rationalcubic.cpp',
            'pyqstrat/cpp/lets_be_rational/lets_be_rational.cpp',
            'pyqstrat/cpp/test_quote_pair.cpp'
        ],
        include_dirs=include_dirs,
        library_dirs=library_dirs,
        libraries = libraries,
        language='c++',
        extra_link_args=extra_link_args
    ),
]

# As of Python 3.6, CCompiler has a `has_flag` method.
# cf http://bugs.python.org/issue26689
def has_flag(compiler, flagname):
    """Return a boolean indicating whether a flag name is supported on
    the specified compiler.
    """
    import tempfile
    with tempfile.NamedTemporaryFile('w', suffix='.cpp') as f:
        f.write('int main (int argc, char **argv) { return 0; }')
        try:
            compiler.compile([f.name], extra_postargs=[flagname])
        except setuptools.distutils.errors.CompileError:
            return False
    return True

def cpp_flag(compiler):
    """Return the -std=c++14 compiler flag."""
    if has_flag(compiler, '-std=c++14'):
        return '-std=c++14'
    else:
        raise RuntimeError('Unsupported compiler -- at least C++14 support '
                           'is needed!')

class BuildExt(build_ext):
    """A custom build extension for adding compiler-specific options."""
    c_opts = {
        'msvc': ['/EHsc'],
        'unix': [],
    }

    if sys.platform == 'darwin':
        c_opts['unix'] += ['-stdlib=libc++', '-mmacosx-version-min=10.7']

    def build_extensions(self):
        ct = self.compiler.compiler_type
        opts = self.c_opts.get(ct, [])
        if ct != 'msvc': opts.append("-Wno-return-std-move") # Annoying warnings from pybind11/numpy.h
        if ct == 'unix':
            opts.append('-DVERSION_INFO="%s"' % self.distribution.get_version())
            #opts.append('-D_GLIBCXX_USE_CXX11_ABI=0') # ABI for std::string changed in C++11.  See https://stackoverflow.com/questions/34571583/understanding-gcc-5s-glibcxx-use-cxx11-abi-or-the-new-abi
            opts.append(cpp_flag(self.compiler))
            if has_flag(self.compiler, '-Ofast'):
                opts.append('-Ofast')
            if has_flag(self.compiler, '-fvisibility=hidden'):
                opts.append('-fvisibility=hidden')
        elif ct == 'msvc':
            opts.append('/DVERSION_INFO=\\"%s\\"' % self.distribution.get_version())
            opts.append('/DH5_BUILT_AS_DYNAMIC_LIB') # For windows, we need this so we link against dynamic hdf5 lib instead of static linking
        for ext in self.extensions:
            ext.extra_compile_args = opts
        try:
            self.compiler.compiler_so.remove("-Wstrict-prototypes") # Bug in distutils See https://bugs.python.org/issue1222585
        except (AttributeError, ValueError):
            pass
        build_ext.build_extensions(self)

# End pybind11

def read(*filenames, **kwargs):
    encoding = kwargs.get('encoding', 'utf-8')
    sep = kwargs.get('sep', '\n')
    buf = []
    for filename in filenames:
        with io.open(filename, encoding=encoding) as f:
            buf.append(f.read())
    return sep.join(buf)

long_description = read('README.rst')

class PyTest(TestCommand):
    def finalize_options(self):
        TestCommand.finalize_options(self)
        self.test_args = []
        self.test_suite = True

    def run_tests(self):
        import pytest
        errcode = pytest.main(self.test_args)
        sys.exit(errcode)

with open('requirements.txt') as f:
    requirements = f.read().splitlines()
>>>>>>> 97186b35

<|MERGE_RESOLUTION|>--- conflicted
+++ resolved
@@ -26,7 +26,6 @@
                         f'{conda_prefix}/bin',
                         f'{conda_prefix}/Library/bin']
     else:
-<<<<<<< HEAD
         include_dirs = [f'{conda_prefix}/lib']       
         library_dirs = [f'{conda_prefix}/lib']
 
@@ -79,143 +78,4 @@
               'Programming Language :: Python :: 3.7',
               'Programming Language :: Python :: 3 :: Only',
           ],
-          zip_safe = False)
-=======
-        library_dirs = [conda_prefix + '/lib']
-
-else:
-    print(f'CONDA_PREFIX or CONDA_PREFIX_1 environment variables not found for including and linking to boost header files.')
-
-
-if sys.platform in ["unix"]:
-    extra_link_args.append("-D_GLIBCXX_USE_CXX11_ABI=0")
-
-if sys.platform in ["darwin"]:
-    extra_link_args.append("-stdlib=libc++")
-    extra_link_args.append("-mmacosx-version-min=10.7")
-    link_dirs = ',-rpath,'.join(library_dirs)
-    extra_link_args.append(f'-Wl,-rpath,{link_dirs}')
-
-libraries = [
-    'zip',
-    'hdf5_cpp',
-    'hdf5'
-]
-
-if sys.platform not in ["win32", "cygwin"]:
-    libraries.append('boost_iostreams') # Problems with linking to iostreams in windows with conda and vcpkg 
-
-ext_modules = [
-    Extension(
-        'pyqstrat.pyqstrat_cpp',
-        [
-            'pyqstrat/cpp/utils.cpp',
-            'pyqstrat/cpp/aggregators.cpp',
-            'pyqstrat/cpp/text_file_parsers.cpp',
-            'pyqstrat/cpp/tests.cpp',
-            'pyqstrat/cpp/text_file_processor.cpp',
-            'pyqstrat/cpp/pybind.cpp',
-            'pyqstrat/cpp/py_import_call_execute.cpp',
-            'pyqstrat/cpp/pybind_options.cpp',
-            'pyqstrat/cpp/options.cpp',
-            'pyqstrat/cpp/file_reader.cpp',
-            'pyqstrat/cpp/zip_reader.cpp',
-            'pyqstrat/cpp/hdf5_writer.cpp',
-            'pyqstrat/cpp/lets_be_rational/normaldistribution.cpp',
-            'pyqstrat/cpp/lets_be_rational/erf_cody.cpp',
-            'pyqstrat/cpp/lets_be_rational/rationalcubic.cpp',
-            'pyqstrat/cpp/lets_be_rational/lets_be_rational.cpp',
-            'pyqstrat/cpp/test_quote_pair.cpp'
-        ],
-        include_dirs=include_dirs,
-        library_dirs=library_dirs,
-        libraries = libraries,
-        language='c++',
-        extra_link_args=extra_link_args
-    ),
-]
-
-# As of Python 3.6, CCompiler has a `has_flag` method.
-# cf http://bugs.python.org/issue26689
-def has_flag(compiler, flagname):
-    """Return a boolean indicating whether a flag name is supported on
-    the specified compiler.
-    """
-    import tempfile
-    with tempfile.NamedTemporaryFile('w', suffix='.cpp') as f:
-        f.write('int main (int argc, char **argv) { return 0; }')
-        try:
-            compiler.compile([f.name], extra_postargs=[flagname])
-        except setuptools.distutils.errors.CompileError:
-            return False
-    return True
-
-def cpp_flag(compiler):
-    """Return the -std=c++14 compiler flag."""
-    if has_flag(compiler, '-std=c++14'):
-        return '-std=c++14'
-    else:
-        raise RuntimeError('Unsupported compiler -- at least C++14 support '
-                           'is needed!')
-
-class BuildExt(build_ext):
-    """A custom build extension for adding compiler-specific options."""
-    c_opts = {
-        'msvc': ['/EHsc'],
-        'unix': [],
-    }
-
-    if sys.platform == 'darwin':
-        c_opts['unix'] += ['-stdlib=libc++', '-mmacosx-version-min=10.7']
-
-    def build_extensions(self):
-        ct = self.compiler.compiler_type
-        opts = self.c_opts.get(ct, [])
-        if ct != 'msvc': opts.append("-Wno-return-std-move") # Annoying warnings from pybind11/numpy.h
-        if ct == 'unix':
-            opts.append('-DVERSION_INFO="%s"' % self.distribution.get_version())
-            #opts.append('-D_GLIBCXX_USE_CXX11_ABI=0') # ABI for std::string changed in C++11.  See https://stackoverflow.com/questions/34571583/understanding-gcc-5s-glibcxx-use-cxx11-abi-or-the-new-abi
-            opts.append(cpp_flag(self.compiler))
-            if has_flag(self.compiler, '-Ofast'):
-                opts.append('-Ofast')
-            if has_flag(self.compiler, '-fvisibility=hidden'):
-                opts.append('-fvisibility=hidden')
-        elif ct == 'msvc':
-            opts.append('/DVERSION_INFO=\\"%s\\"' % self.distribution.get_version())
-            opts.append('/DH5_BUILT_AS_DYNAMIC_LIB') # For windows, we need this so we link against dynamic hdf5 lib instead of static linking
-        for ext in self.extensions:
-            ext.extra_compile_args = opts
-        try:
-            self.compiler.compiler_so.remove("-Wstrict-prototypes") # Bug in distutils See https://bugs.python.org/issue1222585
-        except (AttributeError, ValueError):
-            pass
-        build_ext.build_extensions(self)
-
-# End pybind11
-
-def read(*filenames, **kwargs):
-    encoding = kwargs.get('encoding', 'utf-8')
-    sep = kwargs.get('sep', '\n')
-    buf = []
-    for filename in filenames:
-        with io.open(filename, encoding=encoding) as f:
-            buf.append(f.read())
-    return sep.join(buf)
-
-long_description = read('README.rst')
-
-class PyTest(TestCommand):
-    def finalize_options(self):
-        TestCommand.finalize_options(self)
-        self.test_args = []
-        self.test_suite = True
-
-    def run_tests(self):
-        import pytest
-        errcode = pytest.main(self.test_args)
-        sys.exit(errcode)
-
-with open('requirements.txt') as f:
-    requirements = f.read().splitlines()
->>>>>>> 97186b35
-
+          zip_safe = False)